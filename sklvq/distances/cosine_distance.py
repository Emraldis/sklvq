from scipy.spatial.distance import cdist
import numpy as np

from . import DistanceBaseClass


class CosineDistance(DistanceBaseClass):
    def __init__(self, beta=1):
        self.beta = beta

    def __call__(self, data: np.ndarray, model) -> np.ndarray:
        return np.atleast_2d(_gamma(_angle(data, model.prototypes_), self.beta))

    def gradient(self, data: np.ndarray, model, i_prototype: int) -> np.ndarray:
        shape = [data.shape[0], *model.prototypes_.shape]
        gradient = np.zeros(shape)

        prototype = model.prototypes_[i_prototype, :]
        angle = _angle(data, prototype)

        gradient[:, i_prototype, :] = np.atleast_2d(
<<<<<<< HEAD
            _gamma_gradient(angle, self.beta) * _angle_gradient(data, prototype, angle))
=======
            _gamma_gradient(angle, self.beta) * _angle_gradient(data, prototype, angle)
        )
>>>>>>> 1c719dcc

        return gradient.reshape(shape[0], shape[1] * shape[2])


def _angle(data: np.ndarray, prototypes: np.ndarray) -> np.ndarray:
<<<<<<< HEAD
    return -1 * (cdist(data, np.atleast_2d(prototypes), 'cosine') + 1)
=======
    return -1 * (cdist(data, np.atleast_2d(prototypes), "cosine") + 1)
>>>>>>> 1c719dcc


def _gamma(angle: np.ndarray, beta: int) -> np.ndarray:
    return (np.exp(-beta * (angle - 1)) - 1) / (np.exp(2 * beta) - 1)


def _gamma_gradient(angle: np.ndarray, beta: int) -> np.ndarray:
    return (-beta * np.exp(-beta * angle + beta)) / (np.exp(beta) - 1)


<<<<<<< HEAD
def _angle_gradient(data: np.ndarray, prototype: np.ndarray, angle: np.ndarray) -> np.ndarray:
    return np.atleast_2d((prototype / (np.linalg.norm(data) * np.linalg.norm(prototype))) -
                         (angle * data / np.linalg.norm(data) ** 2))
=======
def _angle_gradient(
    data: np.ndarray, prototype: np.ndarray, angle: np.ndarray
) -> np.ndarray:
    return np.atleast_2d(
        (prototype / (np.linalg.norm(data) * np.linalg.norm(prototype)))
        - (angle * data / np.linalg.norm(data) ** 2)
    )
>>>>>>> 1c719dcc
<|MERGE_RESOLUTION|>--- conflicted
+++ resolved
@@ -19,22 +19,13 @@
         angle = _angle(data, prototype)
 
         gradient[:, i_prototype, :] = np.atleast_2d(
-<<<<<<< HEAD
-            _gamma_gradient(angle, self.beta) * _angle_gradient(data, prototype, angle))
-=======
             _gamma_gradient(angle, self.beta) * _angle_gradient(data, prototype, angle)
         )
->>>>>>> 1c719dcc
-
         return gradient.reshape(shape[0], shape[1] * shape[2])
 
 
 def _angle(data: np.ndarray, prototypes: np.ndarray) -> np.ndarray:
-<<<<<<< HEAD
-    return -1 * (cdist(data, np.atleast_2d(prototypes), 'cosine') + 1)
-=======
     return -1 * (cdist(data, np.atleast_2d(prototypes), "cosine") + 1)
->>>>>>> 1c719dcc
 
 
 def _gamma(angle: np.ndarray, beta: int) -> np.ndarray:
@@ -45,16 +36,10 @@
     return (-beta * np.exp(-beta * angle + beta)) / (np.exp(beta) - 1)
 
 
-<<<<<<< HEAD
-def _angle_gradient(data: np.ndarray, prototype: np.ndarray, angle: np.ndarray) -> np.ndarray:
-    return np.atleast_2d((prototype / (np.linalg.norm(data) * np.linalg.norm(prototype))) -
-                         (angle * data / np.linalg.norm(data) ** 2))
-=======
 def _angle_gradient(
     data: np.ndarray, prototype: np.ndarray, angle: np.ndarray
 ) -> np.ndarray:
     return np.atleast_2d(
         (prototype / (np.linalg.norm(data) * np.linalg.norm(prototype)))
         - (angle * data / np.linalg.norm(data) ** 2)
-    )
->>>>>>> 1c719dcc
+    )