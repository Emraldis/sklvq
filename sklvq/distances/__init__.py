from .base import DistanceBaseClass
<<<<<<< HEAD
=======

>>>>>>> 1c719dcc
# from .adaptive_euclidean import
from .adaptive_squared_euclidean import AdaptiveSquaredEuclidean
from .adaptive_euclidean import AdaptiveEuclidean
from .euclidean import Euclidean
from .squared_euclidean import SquaredEuclidean
from .cosine_distance import CosineDistance
from .cumulative_residual_entropy import CumulativeResidualEntropy

<<<<<<< HEAD
__all__ = ['DistanceBaseClass', 'Euclidean', 'SquaredEuclidean', 'AdaptiveSquaredEuclidean', 'CosineDistance',
           'CumulativeResidualEntropy']

from ..misc import utils

ALIASES = {'sqeuclidean': 'squared-euclidean', 'cre': 'cumulative-residual-entropy'}
=======
__all__ = [
    "DistanceBaseClass",
    "Euclidean",
    "SquaredEuclidean",
    "AdaptiveEuclidean",
    "AdaptiveSquaredEuclidean",
]

from ..misc import utils

ALIASES = {"sqeuclidean": "squared-euclidean", "cre": "cumulative-residual-entropy"}
>>>>>>> 1c719dcc
BASE_CLASS = DistanceBaseClass
PACKAGE = "sklvq.distances"


def grab(class_type, class_params):
    return utils.grab(class_type, class_params, ALIASES, PACKAGE, BASE_CLASS)<|MERGE_RESOLUTION|>--- conflicted
+++ resolved
@@ -1,8 +1,5 @@
 from .base import DistanceBaseClass
-<<<<<<< HEAD
-=======
 
->>>>>>> 1c719dcc
 # from .adaptive_euclidean import
 from .adaptive_squared_euclidean import AdaptiveSquaredEuclidean
 from .adaptive_euclidean import AdaptiveEuclidean
@@ -11,14 +8,6 @@
 from .cosine_distance import CosineDistance
 from .cumulative_residual_entropy import CumulativeResidualEntropy
 
-<<<<<<< HEAD
-__all__ = ['DistanceBaseClass', 'Euclidean', 'SquaredEuclidean', 'AdaptiveSquaredEuclidean', 'CosineDistance',
-           'CumulativeResidualEntropy']
-
-from ..misc import utils
-
-ALIASES = {'sqeuclidean': 'squared-euclidean', 'cre': 'cumulative-residual-entropy'}
-=======
 __all__ = [
     "DistanceBaseClass",
     "Euclidean",
@@ -30,7 +19,6 @@
 from ..misc import utils
 
 ALIASES = {"sqeuclidean": "squared-euclidean", "cre": "cumulative-residual-entropy"}
->>>>>>> 1c719dcc
 BASE_CLASS = DistanceBaseClass
 PACKAGE = "sklvq.distances"
 
